import threading
from collections import defaultdict, deque
from concurrent.futures import ThreadPoolExecutor
from functools import partial as bind

import elements
import numpy as np

from . import chunk as chunklib
from . import limiters
from . import selectors


class Replay:

  def __init__(
      self, length, capacity=None, directory=None, chunksize=1024,
      online=False, selector=None, save_wait=False, name='unnamed'):

    self.length = length
    self.capacity = capacity
    self.chunksize = chunksize
    self.name = name

    self.sampler = selector

    self.chunks = {}
    self.refs = {}
    self.refs_lock = threading.RLock()

    self.items = {}
    self.fifo = deque()
    self.itemid = 0

    self.current = {}
    self.streams = defaultdict(deque)
    self.rwlock = elements.RWLock()

    self.online = online
    if online:
      self.lengths = defaultdict(int)
      self.queue = deque()

    if directory:
      self.directory = elements.Path(directory)
      self.directory.mkdir()
      self.workers = ThreadPoolExecutor(16, 'replay_saver')
      self.saved = set()
    else:
      self.directory = None
    self.save_wait = save_wait

    self.metrics = {'samples': 0, 'inserts': 0, 'updates': 0}

  def __len__(self):
    return len(self.items)

  def stats(self):
    ratio = lambda x, y: x / y if y else np.nan
    m = self.metrics
    chunk_nbytes = sum(x.nbytes for x in list(self.chunks.values()))
    stats = {
        'items': len(self.items),
        'chunks': len(self.chunks),
        'streams': len(self.streams),
        'ram_gb': chunk_nbytes / (1024 ** 3),
        'inserts': m['inserts'],
        'samples': m['samples'],
        'updates': m['updates'],
        'replay_ratio': ratio(self.length * m['samples'], m['inserts']),
    }
    for key in self.metrics:
      self.metrics[key] = 0
    return stats

  @elements.timer.section('replay_add')
  def add(self, step, worker=0):
    step = {k: v for k, v in step.items() if not k.startswith('log/')}
    with self.rwlock.reading:
      step = {k: np.asarray(v) for k, v in step.items()}

      if worker not in self.current:
        chunk = chunklib.Chunk(self.chunksize)
        with self.refs_lock:
          self.refs[chunk.uuid] = 1
        self.chunks[chunk.uuid] = chunk
        self.current[worker] = (chunk.uuid, 0)

      chunkid, index = self.current[worker]
      step['stepid'] = np.frombuffer(
          bytes(chunkid) + index.to_bytes(4, 'big'), np.uint8)
      stream = self.streams[worker]
      chunk = self.chunks[chunkid]
      assert chunk.length == index, (chunk.length, index)
      chunk.append(step)
      assert chunk.length == index + 1, (chunk.length, index + 1)
      stream.append((chunkid, index))
      with self.refs_lock:
        self.refs[chunkid] += 1

      index += 1
      if index < chunk.size:
        self.current[worker] = (chunkid, index)
      else:
        self._complete(chunk, worker)
      assert len(self.streams) == len(self.current)

      if len(stream) >= self.length:
        # Increment is not thread safe thus inaccurate but faster than locking.
        self.metrics['inserts'] += 1
        chunkid, index = stream.popleft()
        self._insert(chunkid, index)

        if self.online and self.lengths[worker] % self.length == 0:
          self.queue.append((chunkid, index))

      if self.online:
        self.lengths[worker] += 1

  @elements.timer.section('replay_sample')
  def sample(self, batch, mode='train'):
    message = f'Replay buffer {self.name} is empty'
    limiters.wait(lambda: len(self.sampler), message)
    seqs, is_online = zip(*[self._sample(mode) for _ in range(batch)])
    data = self._assemble_batch(seqs, 0, self.length)
    data = self._annotate_batch(data, is_online, True)
    return data

  @elements.timer.section('replay_update')
  def update(self, data):
    stepid = data.pop('stepid')
    priority_signal = data.pop('priority_signal', None)
    curious_signal = data.pop('curious_signal', None)
    assert stepid.ndim == 3, stepid.shape

    self.metrics['updates'] += int(np.prod(stepid.shape[:-1]))

    # If using a Mixture selector, delegate signal to each sub-selector
    if hasattr(self.sampler, 'selectors'):
<<<<<<< HEAD
        print('Updating Mixture selector')
        for selector in self.sampler.selectors:
            if priority_signal is not None and hasattr(selector, 'prioritize') and 'prioritized' in selector.__class__.__name__.lower():
                print('Updating priority signal')
=======
        # print('Updating Mixture selector')
        for selector in self.sampler.selectors:
            if priority_signal is not None and hasattr(selector, 'prioritize') and 'prioritized' in selector.__class__.__name__.lower():
                # print('Updating priority signal')
>>>>>>> 317773bc
                selector.prioritize(
                    stepid[:, :-1].reshape((-1, stepid.shape[-1])),
                    priority_signal.flatten())

            if curious_signal is not None and hasattr(selector, 'prioritize') and 'curious' in selector.__class__.__name__.lower():
<<<<<<< HEAD
                print('Updating curious signal')
=======
                # print('Updating curious signal')
>>>>>>> 317773bc
                selector.prioritize(
                    stepid.reshape((-1, stepid.shape[-1])),
                    curious_signal.flatten())

    else:

      if priority_signal is not None:
        assert priority_signal.ndim == 2, priority_signal.shape
        # pass priority signal and stepids to sampler
        self.sampler.prioritize(
          stepid[:, :-1].reshape((-1, stepid.shape[-1])), # ignore last time step as it does not have a td error
          priority_signal.flatten())
        
      if curious_signal is not None:
        assert curious_signal.ndim == 2, curious_signal.shape
        # pass curious signal and stepids to sampler
        self.sampler.prioritize(
          stepid.reshape((-1, stepid.shape[-1])),
          curious_signal.flatten())
      
    if data:
      for i, stepid in enumerate(stepid):
        stepid = stepid[0].tobytes()
        chunkid = elements.UUID(stepid[:-4])
        index = int.from_bytes(stepid[-4:], 'big')
        values = {k: v[i] for k, v in data.items()}
        try:
          self._setseq(chunkid, index, values)
        except KeyError:
          pass

  def _sample(self, mode):
    assert mode in ('train', 'report', 'eval'), mode
    if mode == 'train':
      # Increment is not thread safe thus inaccurate but faster than locking.
      self.metrics['samples'] += 1
    while True:
      try:
        if self.online and self.queue and mode == 'train':
          chunkid, index = self.queue.popleft()
          is_online = True
        else:
          with elements.timer.section('sample'):
            itemid = self.sampler()
          chunkid, index = self.items[itemid]
          is_online = False
        seq = self._getseq(chunkid, index, concat=False)
        return seq, is_online
      except KeyError:
        continue

  def _insert(self, chunkid, index):
    while self.capacity and len(self.items) >= self.capacity:
      self._remove()
    itemid = self.itemid
    self.itemid += 1
    self.items[itemid] = (chunkid, index)
    stepids = self._getseq(chunkid, index, ['stepid'])['stepid']
    self.sampler[itemid] = stepids
    self.fifo.append(itemid)

  def _remove(self):
    itemid = self.fifo.popleft()
    del self.sampler[itemid]
    chunkid, index = self.items.pop(itemid)
    with self.refs_lock:
      self.refs[chunkid] -= 1
      if self.refs[chunkid] < 1:
        del self.refs[chunkid]
        chunk = self.chunks.pop(chunkid)
        if chunk.succ in self.refs:
          self.refs[chunk.succ] -= 1

  def _getseq(self, chunkid, index, keys=None, concat=True):
    chunk = self.chunks[chunkid]
    available = chunk.length - index
    if available >= self.length:
      with elements.timer.section('get_slice'):
        seq = chunk.slice(index, self.length)
        if not concat:
          seq = {k: [v] for k, v in seq.items()}
        return seq
    else:
      with elements.timer.section('get_compose'):
        parts = [chunk.slice(index, available)]
        remaining = self.length - available
        while remaining > 0:
          chunk = self.chunks[chunk.succ]
          used = min(remaining, chunk.length)
          parts.append(chunk.slice(0, used))
          remaining -= used
        seq = {k: [p[k] for p in parts] for k in keys or parts[0].keys()}
        if concat:
          seq = {k: np.concatenate(v, 0) for k, v in seq.items()}
        return seq

  def _setseq(self, chunkid, index, values):
    length = len(next(iter(values.values())))
    chunk = self.chunks[chunkid]
    available = chunk.length - index
    if available >= length:
      with elements.timer.section('set_slice'):
        return chunk.update(index, length, values)
    else:
      with elements.timer.section('set_compose'):
        part = {k: v[:available] for k, v in values.items()}
        values = {k: v[available:] for k, v in values.items()}
        chunk.update(index, available, part)
        remaining = length - available
        while remaining > 0:
          chunk = self.chunks[chunk.succ]
          used = min(remaining, chunk.length)
          part = {k: v[:used] for k, v in values.items()}
          values = {k: v[used:] for k, v in values.items()}
          chunk.update(0, used, part)
          remaining -= used

  # def dataset(self, batch, length=None, consec=None, prefix=0, report=False):
  #   length = length or self.length
  #   consec = consec or (self.length - prefix) // length
  #   assert consec <= (self.length - prefix) // length, (
  #       self.length, length, consec, prefix)
  #   limiters.wait(lambda: len(self.sampler), 'Replay buffer is empty')
  #   # For performance, each batch should be consecutive in memory, rather than
  #   # a non-consecutive view into a longer batch. For example, this allows
  #   # near-instant serialization when sending over the network.
  #   while True:
  #     seqs, is_online = zip(*[self._sample(report) for _ in range(batch)])
  #     for i in range(consec):
  #       offset = i * length
  #       data = self._assemble_batch(seqs, offset, offset + length + prefix)
  #       data = self._annotate_batch(data, is_online, is_first=(i == 0))
  #       data['consec'] = np.full(data['is_first'].shape, i, np.int32)
  #       yield data

  @elements.timer.section('assemble_batch')
  def _assemble_batch(self, seqs, start, stop):
    shape = (len(seqs), stop - start)
    data = {
        key: np.empty((*shape, *parts[0].shape[1:]), parts[0].dtype)
        for key, parts in seqs[0].items()}
    for n, seq in enumerate(seqs):
      st, dt = 0, 0  # Source and destination time index.
      for p in range(len(seq['stepid'])):
        partlen = len(seq['stepid'][p])
        if start < st + partlen:
          part_start = max(0, start - st)
          part_stop = min(stop - st, partlen)
          num = part_stop - part_start
          for k in data.keys():
            data[k][n, dt: dt + num] = seq[k][p][part_start: part_stop]
          dt += num
        st += partlen
        if st >= stop:
          break
    return data

  @elements.timer.section('annotate_batch')
  def _annotate_batch(self, data, is_online, is_first):
    data = data.copy()
    # if self.online:
    #   broadcasted = [[x] for x in is_online]
    #   data['is_online'] = np.full(data['is_first'].shape, broadcasted, bool)
    if 'is_first' in data:
      if is_first:
        data['is_first'] = data['is_first'].copy()
        data['is_first'][:, 0] = True
      if 'is_last' in data:
        # Make sure that abandoned episodes have is_last set.
        next_is_first = np.roll(data['is_first'], shift=-1, axis=1)
        next_is_first[:, -1] = False
        data['is_last'] = data['is_last'] | next_is_first
    return data

  @elements.timer.section('replay_save')
  def save(self):
    if self.directory:
      with self.rwlock.writing:
        for worker, (chunkid, _) in self.current.items():
          chunk = self.chunks[chunkid]
          if chunk.length > 0:
            self._complete(chunk, worker)
        promises = []
        for chunk in self.chunks.values():
          if chunk.length > 0 and chunk.uuid not in self.saved:
            self.saved.add(chunk.uuid)
            promises.append(self.workers.submit(chunk.save, self.directory))
        if self.save_wait:
          [promise.result() for promise in promises]
    return None

  @elements.timer.section('replay_load')
  def load(self, data=None, directory=None, amount=None):

    directory = directory or self.directory
    amount = amount or self.capacity or np.inf
    if not directory:
      return
    revsorted = lambda x: list(reversed(sorted(list(x))))
    directory = elements.Path(directory)
    names_loaded = revsorted(x.filename for x in list(self.chunks.values()))
    names_ondisk = revsorted(x.name for x in directory.glob('*.npz'))
    names_ondisk = [x for x in names_ondisk if x not in names_loaded]
    if not names_ondisk:
      return

    numitems = self._numitems(names_loaded + names_ondisk)
    uuids = [elements.UUID(x.split('-')[1]) for x in names_ondisk]
    total = 0
    numchunks = 0
    for uuid in uuids:
      numchunks += 1
      total += numitems[uuid]
      if total >= amount:
        break

    load = bind(chunklib.Chunk.load, error='none')
    filenames = [directory / x for x in names_ondisk[:numchunks]]

    with ThreadPoolExecutor(16, 'replay_loader') as pool:
      chunks = [x for x in pool.map(load, filenames) if x]

    # We need to recompute the number of items per chunk now because some
    # chunks may be corrupted and thus not available.
    # numitems = self._numitems(chunks + list(self.chunks.values()))
    numitems = self._numitems(chunks)

    with self.rwlock.writing:
      self.saved.update([chunk.uuid for chunk in chunks])
      with self.refs_lock:
        for chunk in chunks:
          self.chunks[chunk.uuid] = chunk
          self.refs[chunk.uuid] = 0
        for chunk in reversed(chunks):
          amount = numitems[chunk.uuid]
          self.refs[chunk.uuid] += amount
          if chunk.succ in self.refs:
            self.refs[chunk.succ] += 1
          for index in range(amount):
            self._insert(chunk.uuid, index)

  @elements.timer.section('complete_chunk')
  def _complete(self, chunk, worker):
    succ = chunklib.Chunk(self.chunksize)
    with self.refs_lock:
      self.refs[chunk.uuid] -= 1
      self.refs[succ.uuid] = 2
    self.chunks[succ.uuid] = succ
    self.current[worker] = (succ.uuid, 0)
    chunk.succ = succ.uuid
    return succ

  def _numitems(self, chunks):
    chunks = [x.filename if hasattr(x, 'filename') else x for x in chunks]
    if not chunks:
      return 0
    chunks = list(reversed(sorted([elements.Path(x).stem for x in chunks])))
    times, uuids, succs, lengths = zip(*[x.split('-') for x in chunks])
    uuids = [elements.UUID(x) for x in uuids]
    succs = [elements.UUID(x) for x in succs]
    lengths = {k: int(v) for k, v in zip(uuids, lengths)}
    future = {}
    for uuid, succ in zip(uuids, succs):
      future[uuid] = lengths[uuid] + future.get(succ, 0)
    numitems = {}
    for uuid, succ in zip(uuids, succs):
      numitems[uuid] = lengths[uuid] + 1 - self.length + future.get(succ, 0)
    numitems = {k: np.clip(v, 0, lengths[k]) for k, v in numitems.items()}
    return numitems

  def _notempty(self, reason=False):
    if reason:
      return (True, 'ok') if len(self.sampler) else (False, 'empty buffer')
    else:
      return bool(len(self.sampler))<|MERGE_RESOLUTION|>--- conflicted
+++ resolved
@@ -137,27 +137,16 @@
 
     # If using a Mixture selector, delegate signal to each sub-selector
     if hasattr(self.sampler, 'selectors'):
-<<<<<<< HEAD
-        print('Updating Mixture selector')
-        for selector in self.sampler.selectors:
-            if priority_signal is not None and hasattr(selector, 'prioritize') and 'prioritized' in selector.__class__.__name__.lower():
-                print('Updating priority signal')
-=======
         # print('Updating Mixture selector')
         for selector in self.sampler.selectors:
             if priority_signal is not None and hasattr(selector, 'prioritize') and 'prioritized' in selector.__class__.__name__.lower():
                 # print('Updating priority signal')
->>>>>>> 317773bc
                 selector.prioritize(
                     stepid[:, :-1].reshape((-1, stepid.shape[-1])),
                     priority_signal.flatten())
 
             if curious_signal is not None and hasattr(selector, 'prioritize') and 'curious' in selector.__class__.__name__.lower():
-<<<<<<< HEAD
-                print('Updating curious signal')
-=======
                 # print('Updating curious signal')
->>>>>>> 317773bc
                 selector.prioritize(
                     stepid.reshape((-1, stepid.shape[-1])),
                     curious_signal.flatten())
